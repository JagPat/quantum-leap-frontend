<<<<<<< HEAD
# Railway-compatible Dockerfile for Quantum Leap Frontend
=======
# Robust Railway-compatible Dockerfile
>>>>>>> 81f57402
FROM node:18-alpine AS builder

WORKDIR /app

# Copy package files
COPY package*.json ./

<<<<<<< HEAD
# Install dependencies
RUN npm ci --only=production --frozen-lockfile
=======
# Install dependencies with verbose output
RUN npm ci --frozen-lockfile --verbose

# Verify vite is installed
RUN npm list vite || echo "vite not found"
>>>>>>> 81f57402

# Copy source code
COPY . .

<<<<<<< HEAD
# Create build info
RUN echo '{
  "commitSha": "'${COMMIT_SHA:-unknown}'",
  "buildTime": "'$(date -u +%Y-%m-%dT%H:%M:%SZ)'",
  "nodeVersion": "'$(node --version)'",
  "packageLockHash": "'$(md5sum package-lock.json | cut -d" " -f1)'",
  "buildId": "'$(date +%Y%m%d%H%M%S)'"
}' > build-info.json

# Build the application
RUN npm run build
=======
# Build the application with verbose output
RUN npm run build --verbose
>>>>>>> 81f57402

# Production stage
FROM nginx:alpine AS production

# Copy built files
COPY --from=builder /app/dist /usr/share/nginx/html
<<<<<<< HEAD
COPY --from=builder /app/build-info.json /usr/share/nginx/html/build-info.json

# Add version endpoint
RUN echo '{"service":"quantum-leap-frontend","commit":"'${COMMIT_SHA:-unknown}'","buildTime":"'$(date -u +%Y-%m-%dT%H:%M:%SZ)'","status":"ROCK_SOLID_CERTIFIED"}' > /usr/share/nginx/html/version.json
=======

# Add version endpoint
RUN echo '{"service":"quantum-leap-frontend","commit":"unknown","buildTime":"'$(date -u +%Y-%m-%dT%H:%M:%SZ)'","status":"ROCK_SOLID_CERTIFIED"}' > /usr/share/nginx/html/version.json
>>>>>>> 81f57402

EXPOSE 80

CMD ["nginx", "-g", "daemon off;"]<|MERGE_RESOLUTION|>--- conflicted
+++ resolved
@@ -1,8 +1,4 @@
-<<<<<<< HEAD
-# Railway-compatible Dockerfile for Quantum Leap Frontend
-=======
-# Robust Railway-compatible Dockerfile
->>>>>>> 81f57402
+# Rock Solid Railway-compatible Dockerfile
 FROM node:18-alpine AS builder
 
 WORKDIR /app
@@ -10,21 +6,12 @@
 # Copy package files
 COPY package*.json ./
 
-<<<<<<< HEAD
-# Install dependencies
-RUN npm ci --only=production --frozen-lockfile
-=======
-# Install dependencies with verbose output
-RUN npm ci --frozen-lockfile --verbose
-
-# Verify vite is installed
-RUN npm list vite || echo "vite not found"
->>>>>>> 81f57402
+# Install ALL dependencies (including dev dependencies for build)
+RUN npm ci --frozen-lockfile
 
 # Copy source code
 COPY . .
 
-<<<<<<< HEAD
 # Create build info
 RUN echo '{
   "commitSha": "'${COMMIT_SHA:-unknown}'",
@@ -36,26 +23,19 @@
 
 # Build the application
 RUN npm run build
-=======
-# Build the application with verbose output
-RUN npm run build --verbose
->>>>>>> 81f57402
 
 # Production stage
 FROM nginx:alpine AS production
 
 # Copy built files
 COPY --from=builder /app/dist /usr/share/nginx/html
-<<<<<<< HEAD
 COPY --from=builder /app/build-info.json /usr/share/nginx/html/build-info.json
+
+# Copy nginx config
+COPY nginx.conf /etc/nginx/nginx.conf
 
 # Add version endpoint
 RUN echo '{"service":"quantum-leap-frontend","commit":"'${COMMIT_SHA:-unknown}'","buildTime":"'$(date -u +%Y-%m-%dT%H:%M:%SZ)'","status":"ROCK_SOLID_CERTIFIED"}' > /usr/share/nginx/html/version.json
-=======
-
-# Add version endpoint
-RUN echo '{"service":"quantum-leap-frontend","commit":"unknown","buildTime":"'$(date -u +%Y-%m-%dT%H:%M:%SZ)'","status":"ROCK_SOLID_CERTIFIED"}' > /usr/share/nginx/html/version.json
->>>>>>> 81f57402
 
 EXPOSE 80
 
